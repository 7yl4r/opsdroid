--- conflicted
+++ resolved
@@ -47,15 +47,12 @@
 # This pattern also affects html_static_path and html_extra_path.
 exclude_patterns = ["_build", "Thumbs.db", ".DS_Store"]
 
-<<<<<<< HEAD
 # Mappings for intersphinx
 intersphinx_mapping = {"aiohttp": ("https://docs.aiohttp.org/en/stable/", None)}
 
-=======
 # The reST default role (used for this markup: `text`) to use for all
 # documents. Set to the "smart" one.
-default_role = 'obj'
->>>>>>> 1f0bdfe0
+default_role = "obj"
 
 # -- Options for HTML output -------------------------------------------------
 
