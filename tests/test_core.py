--- conflicted
+++ resolved
@@ -1,10 +1,7 @@
 import os
 import asyncio
-<<<<<<< HEAD
-=======
 import contextlib
 import pytest
->>>>>>> 1f0bdfe0
 import unittest
 import unittest.mock as mock
 import asynctest
@@ -607,13 +604,9 @@
 
             with open(mock_file_path, "w") as fh:
                 fh.write("")
-<<<<<<< HEAD
-            await asyncio.sleep(0.5)
-=======
                 fh.flush()
 
             opsdroid.path_watch_task.cancel()
->>>>>>> 1f0bdfe0
             os.remove(mock_file_path)
 
         with OpsDroid(config=example_config) as opsdroid:
