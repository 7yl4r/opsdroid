--- conflicted
+++ resolved
@@ -1,10 +1,7 @@
 import os
 import asyncio
-<<<<<<< HEAD
-=======
 import contextlib
 import pytest
->>>>>>> 04db57ab
 import unittest
 import unittest.mock as mock
 import asynctest
@@ -631,13 +628,9 @@
 
             with open(mock_file_path, "w") as fh:
                 fh.write("")
-<<<<<<< HEAD
-            await asyncio.sleep(0.5)
-=======
                 fh.flush()
 
             opsdroid.path_watch_task.cancel()
->>>>>>> 04db57ab
             os.remove(mock_file_path)
 
         with OpsDroid(config=example_config) as opsdroid:
@@ -645,14 +638,11 @@
             await opsdroid.load()
 
             await run_unit_test(opsdroid, modify_dir, opsdroid, skill_path)
-<<<<<<< HEAD
-=======
 
             timeout = 5
             start = time.time()
             while not opsdroid.reload.called and start + timeout > time.time():
                 await asyncio.sleep(0.5)
->>>>>>> 04db57ab
 
             assert opsdroid.reload.called
 
